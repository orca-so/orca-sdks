{
  "name": "@orca-so/token-sdk",
<<<<<<< HEAD
  "version": "0.2.1",
=======
  "version": "0.3.0",
>>>>>>> c634d2f0
  "description": "SPL Token Utilities",
  "repository": "https://github.com/orca-so/orca-sdks",
  "author": "Orca Foundation",
  "license": "Apache-2.0",
  "main": "dist/index.js",
  "types": "dist/index.d.ts",
  "peerDependencies": {
    "@orca-so/common-sdk": "^0.4.0",
    "@solana/spl-token": "^0.3.8",
    "@solana/web3.js": "^1.75.0"
  },
  "dependencies": {
    "isomorphic-unfetch": "^4.0.2",
    "p-queue": "^6.6.1",
    "p-timeout": "^4.0.0",
    "tiny-invariant": "^1.3.1"
  },
  "scripts": {
    "clean": "rimraf dist",
    "build": "tsc -p src",
    "watch": "tsc -w -p src",
    "prepublishOnly": "yarn build",
    "prettier-format": "prettier --config .prettierrc 'src/**/*.ts' --write",
    "test": "jest --detectOpenHandles"
  },
  "lint-staged": {
    "*.{ts,md}": "yarn run prettier-format"
  },
  "files": [
    "/dist"
  ]
}<|MERGE_RESOLUTION|>--- conflicted
+++ resolved
@@ -1,10 +1,6 @@
 {
   "name": "@orca-so/token-sdk",
-<<<<<<< HEAD
-  "version": "0.2.1",
-=======
-  "version": "0.3.0",
->>>>>>> c634d2f0
+  "version": "0.3.1",
   "description": "SPL Token Utilities",
   "repository": "https://github.com/orca-so/orca-sdks",
   "author": "Orca Foundation",
