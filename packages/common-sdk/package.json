{
  "name": "@orca-so/common-sdk",
<<<<<<< HEAD
  "version": "0.6.0-alpha.4",
=======
  "version": "0.6.0",
>>>>>>> 274f1e74
  "description": "Common Typescript components across Orca",
  "repository": "https://github.com/orca-so/orca-sdks",
  "author": "Orca Foundation",
  "license": "MIT",
  "main": "dist/index.js",
  "types": "dist/index.d.ts",
  "peerDependencies": {
    "@solana/spl-token": "^0.4.1",
    "@solana/web3.js": "^1.90.0",
    "decimal.js": "^10.4.3"
  },
  "dependencies": {
    "tiny-invariant": "^1.3.1"
  },
  "devDependencies": {
    "@solana/spl-token": "^0.4.1",
    "@solana/web3.js": "^1.90.0",
    "decimal.js": "^10.4.3"
  },
  "scripts": {
    "build": "rimraf dist && tsc -p src",
    "clean": "rimraf dist",
    "watch": "tsc -w -p src",
    "prepublishOnly": "yarn build",
    "prettier-format": "prettier --config .prettierrc 'src/**/*.ts' 'tests/**/*.ts' --write",
    "test": "jest --detectOpenHandles --verbose",
    "docs": "npx typedoc --excludePrivate --categorizeByGroup false --tsconfig src/tsconfig.json"
  },
  "lint-staged": {
    "*.{ts,md}": "yarn run prettier-format"
  },
  "files": [
    "/dist"
  ]
}<|MERGE_RESOLUTION|>--- conflicted
+++ resolved
@@ -1,10 +1,6 @@
 {
   "name": "@orca-so/common-sdk",
-<<<<<<< HEAD
-  "version": "0.6.0-alpha.4",
-=======
-  "version": "0.6.0",
->>>>>>> 274f1e74
+  "version": "0.6.1",
   "description": "Common Typescript components across Orca",
   "repository": "https://github.com/orca-so/orca-sdks",
   "author": "Orca Foundation",
